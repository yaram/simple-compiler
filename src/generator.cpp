--- conflicted
+++ resolved
@@ -41,1807 +41,9 @@
     List<VariableScope> variable_scope_stack;
 
     size_t next_register;
-<<<<<<< HEAD
-
-    List<RuntimeFunction> runtime_functions;
-
-    List<RuntimeStatic*> statics;
-
-    List<LoadedFile> loaded_files;
-
-    List<RegisteredStaticVariable> static_variables;
+
+    List<StaticConstant*> static_constants;
 };
-
-static void error(ConstantScope scope, FileRange range, const char *format, ...) {
-    va_list arguments;
-    va_start(arguments, format);
-
-    auto current_scope = &scope;
-    while(!current_scope->is_top_level) {
-        current_scope = current_scope->parent;
-    }
-
-    fprintf(stderr, "Error: %s(%u,%u): ", current_scope->file_path, range.first_line, range.first_character);
-    vfprintf(stderr, format, arguments);
-    fprintf(stderr, "\n");
-
-    if(range.first_line == range.first_character) {
-        auto file = fopen(current_scope->file_path, "rb");
-
-        if(file != nullptr) {
-            unsigned int current_line = 1;
-
-            while(current_line != range.first_line) {
-                auto character = fgetc(file);
-
-                switch(character) {
-                    case '\r': {
-                        auto character = fgetc(file);
-
-                        if(character == '\n') {
-                            current_line += 1;
-                        } else {
-                            ungetc(character, file);
-
-                            current_line += 1;
-                        }
-                    } break;
-
-                    case '\n': {
-                        current_line += 1;
-                    } break;
-
-                    case EOF: {
-                        fclose(file);
-
-                        va_end(arguments);
-
-                        return;
-                    } break;
-                }
-            }
-
-            unsigned int skipped_spaces = 0;
-            auto done_skipping_spaces = false;
-
-            auto done = false;
-            while(!done) {
-                auto character = fgetc(file);
-
-                switch(character) {
-                    case '\r':
-                    case '\n': {
-                        done = true;
-                    } break;
-
-                    case ' ': {
-                        if(!done_skipping_spaces) {
-                            skipped_spaces += 1;
-                        } else {
-                            fprintf(stderr, "%c", character);
-                        }
-                    } break;
-
-                    case EOF: {
-                        fclose(file);
-
-                        va_end(arguments);
-
-                        return;
-                    } break;
-
-                    default: {
-                        fprintf(stderr, "%c", character);
-
-                        done_skipping_spaces = true;
-                    } break;
-                }
-            }
-
-            fprintf(stderr, "\n");
-
-            for(unsigned int i = 1; i < range.first_character - skipped_spaces; i += 1) {
-                fprintf(stderr, " ");
-            }
-
-            if(range.last_character - range.first_character == 0) {
-                fprintf(stderr, "^");
-            } else {
-                for(unsigned int i = range.first_character; i <= range.last_character; i += 1) {
-                    fprintf(stderr, "-");
-                }
-            }
-
-            fprintf(stderr, "\n");
-
-            fclose(file);
-        }
-    }
-
-    va_end(arguments);
-}
-
-static bool match_public_declaration(Statement *statement, const char *name) {
-    const char *declaration_name;
-    if(statement->kind == StatementKind::FunctionDeclaration) {
-        auto function_declaration = (FunctionDeclaration*)statement;
-
-        declaration_name = function_declaration->name.text;
-    } else if(statement->kind == StatementKind::ConstantDefinition) {
-        auto constant_definition = (ConstantDefinition*)statement;
-
-        declaration_name = constant_definition->name.text;
-    } else if(statement->kind == StatementKind::StructDefinition) {
-        auto struct_definition = (StructDefinition*)statement;
-
-        declaration_name = struct_definition->name.text;
-    } else {
-        return false;
-    }
-
-    return strcmp(declaration_name, name) == 0;
-}
-
-static bool match_declaration(Statement *statement, const char *name) {
-    const char *declaration_name;
-    if(statement->kind == StatementKind::FunctionDeclaration) {
-        auto function_declaration = (FunctionDeclaration*)statement;
-
-        declaration_name = function_declaration->name.text;
-    } else if(statement->kind == StatementKind::ConstantDefinition) {
-        auto constant_definition = (ConstantDefinition*)statement;
-
-        declaration_name = constant_definition->name.text;
-    } else if(statement->kind == StatementKind::StructDefinition) {
-        auto struct_definition = (StructDefinition*)statement;
-
-        declaration_name = struct_definition->name.text;
-    } else if(statement->kind == StatementKind::Import) {
-        auto import = (Import*)statement;
-
-        declaration_name = path_get_file_component(import->path);
-    } else {
-        return false;
-    }
-
-    return strcmp(declaration_name, name) == 0;
-}
-
-static uint64_t register_size_to_byte_size(RegisterSize size) {
-    switch(size) {
-        case RegisterSize::Size8: {
-            return 1;
-        } break;
-
-        case RegisterSize::Size16: {
-            return 2;
-        } break;
-
-        case RegisterSize::Size32: {
-            return 4;
-        } break;
-
-        case RegisterSize::Size64: {
-            return 8;
-        } break;
-
-        default: {
-            abort();
-        } break;
-    }
-}
-
-static uint64_t get_type_alignment(GlobalInfo info, Type *type);
-
-static uint64_t get_struct_alignment(GlobalInfo info, StructType type) {
-    size_t current_alignment = 1;
-
-    for(auto member : type.members) {
-        auto alignment = get_type_alignment(info, member.type);
-
-        if(alignment > current_alignment) {
-            current_alignment = alignment;
-        }
-    }
-
-    return current_alignment;
-}
-
-static uint64_t get_type_alignment(GlobalInfo info, Type *type) {
-    if(type->kind == TypeKind::Integer) {
-        auto integer = (Integer*)type;
-        return register_size_to_byte_size(integer->size);
-    } else if(type->kind == TypeKind::Boolean) {
-        return register_size_to_byte_size(info.default_integer_size);
-    } else if(type->kind == TypeKind::FloatType) {
-        auto float_type = (FloatType*)type;
-        return register_size_to_byte_size(float_type->size);
-    } else if(type->kind == TypeKind::Pointer) {
-        return register_size_to_byte_size(info.address_integer_size);
-    } else if(type->kind == TypeKind::ArrayTypeType) {
-        return register_size_to_byte_size(info.address_integer_size);
-    } else if(type->kind == TypeKind::StaticArray) {
-        auto static_array = (StaticArray*)type;
-        return get_type_alignment(info, static_array->element_type);
-    } else if(type->kind == TypeKind::StructType) {
-        auto struct_type = (StructType*)type;
-        return get_struct_alignment(info, *struct_type);
-    } else {
-        abort();
-    }
-}
-
-static uint64_t get_type_size(GlobalInfo info, Type *type);
-
-static uint64_t get_struct_size(GlobalInfo info, StructType type) {
-    uint64_t current_size = 0;
-
-    for(auto member : type.members) {
-        if(type.definition->is_union) {
-            auto size = get_type_size(info, member.type);
-
-            if(size > current_size) {
-                current_size = size;
-            }
-        } else {
-            auto alignment = get_type_alignment(info, member.type);
-
-            auto alignment_difference = current_size % alignment;
-
-            uint64_t offset;
-            if(alignment_difference != 0) {
-                offset = alignment - alignment_difference;
-            } else {
-                offset = 0;
-            }
-
-            auto size = get_type_size(info, member.type);
-
-            current_size += offset + size;
-        }        
-    }
-
-    return current_size;
-}
-
-static uint64_t get_type_size(GlobalInfo info, Type *type) {
-    if(type->kind == TypeKind::Integer) {
-        auto integer = (Integer*)type;
-        return register_size_to_byte_size(integer->size);
-    } else if(type->kind == TypeKind::Boolean) {
-        return register_size_to_byte_size(info.default_integer_size);
-    } else if(type->kind == TypeKind::FloatType) {
-        auto float_type = (FloatType*)type;
-        return register_size_to_byte_size(float_type->size);
-    } else if(type->kind == TypeKind::Pointer) {
-        return register_size_to_byte_size(info.address_integer_size);
-    } else if(type->kind == TypeKind::ArrayTypeType) {
-        return 2 * register_size_to_byte_size(info.address_integer_size);
-    } else if(type->kind == TypeKind::StaticArray) {
-        auto static_array = (StaticArray*)type;
-        return static_array->length * get_type_alignment(info, static_array->element_type);
-    } else if(type->kind == TypeKind::StructType) {
-        auto struct_type = (StructType*)type;
-        return get_struct_size(info, *struct_type);
-    } else {
-        abort();
-    }
-}
-
-static uint64_t get_struct_member_offset(GlobalInfo info, StructType type, size_t member_index) {
-    if(type.definition->is_union) {
-        return 0;
-    }
-
-    uint64_t current_offset = 0;
-
-    for(auto i = 0; i < member_index; i += 1) {
-        auto alignment = get_type_alignment(info, type.members[i].type);
-
-        auto alignment_difference = current_offset % alignment;
-
-        uint64_t offset;
-        if(alignment_difference != 0) {
-            offset = alignment - alignment_difference;
-        } else {
-            offset = 0;
-        }
-
-        auto size = get_type_size(info, type.members[i].type);
-
-        current_offset += offset + size;
-    }
-    
-    auto alignment = get_type_alignment(info, type.members[member_index].type);
-
-    auto alignment_difference = current_offset % alignment;
-
-    uint64_t offset;
-    if(alignment_difference != 0) {
-        offset = alignment - alignment_difference;
-    } else {
-        offset = 0;
-    }
-
-    return current_offset + offset;
-}
-
-static bool check_undetermined_integer_to_integer_coercion(ConstantScope scope, FileRange range, Integer target_type, int64_t value, bool probing) {
-    bool in_range;
-    if(target_type.is_signed) {
-        int64_t min;
-        int64_t max;
-        switch(target_type.size) {
-            case RegisterSize::Size8: {
-                min = INT8_MIN;
-                max = INT8_MAX;
-            } break;
-
-            case RegisterSize::Size16: {
-                min = INT16_MIN;
-                max = INT16_MAX;
-            } break;
-
-            case RegisterSize::Size32: {
-                min = INT32_MIN;
-                max = INT32_MAX;
-            } break;
-
-            case RegisterSize::Size64: {
-                min = INT64_MIN;
-                max = INT64_MAX;
-            } break;
-
-            default: {
-                abort();
-            } break;
-        }
-
-        in_range = value >= min && value <= max;
-    } else {
-        if(value < 0) {
-            in_range = false;
-        } else {
-            uint64_t max;
-            switch(target_type.size) {
-                case RegisterSize::Size8: {
-                    max = UINT8_MAX;
-                } break;
-
-                case RegisterSize::Size16: {
-                    max = UINT16_MAX;
-                } break;
-
-                case RegisterSize::Size32: {
-                    max = UINT32_MAX;
-                } break;
-
-                case RegisterSize::Size64: {
-                    max = UINT64_MAX;
-                } break;
-
-                default: {
-                    abort();
-                } break;
-            }
-
-            in_range = (uint64_t)value <= max;
-        }
-    }
-
-    if(!in_range) {
-        if(!probing) {
-            error(scope, range, "Constant '%zd' cannot fit in '%s'. You must cast explicitly", value, type_description(&target_type));
-        }
-
-        return false;
-    }
-
-    return true;
-}
-
-static Result<IntegerConstant*> coerce_constant_to_integer_type(
-    ConstantScope scope,
-    FileRange range,
-    Type *type,
-    ConstantValue *value,
-    Integer target_type,
-    bool probing
-) {
-    if(type->kind == TypeKind::Integer) {
-        auto integer = (Integer*)type;
-        if(integer->size != target_type.size || integer->size != target_type.size) {
-            if(!probing) {
-                error(scope, range, "Cannot implicitly convert '%s' to '%s'", type_description(integer), type_description(&target_type));
-            }
-
-            return { false };
-        }
-
-        auto integer_value = (IntegerConstant*)value;
-
-        return {
-            true,
-            integer_value
-        };
-    } else if(type->kind == TypeKind::UndeterminedInteger) {
-        auto integer_value = (IntegerConstant*)value;
-
-        if(!check_undetermined_integer_to_integer_coercion(scope, range, target_type, (int64_t)integer_value->value, probing)) {
-            return { false };
-        }
-
-        return {
-            true,
-            integer_value
-        };
-    } else {
-        if(!probing) {
-            error(scope, range, "Cannot implicitly convert '%s' to '%s'", type_description(type), type_description(&target_type));
-        }
-
-        return { false };
-    }
-}
-
-static Result<IntegerConstant*> coerce_constant_to_undetermined_integer(
-    ConstantScope scope,
-    FileRange range,
-    Type *type,
-    ConstantValue *value,
-    bool probing
-) {
-    if(type->kind == TypeKind::Integer) {
-        auto integer = (Integer*)type;
-        auto integer_value = (IntegerConstant*)value;
-
-        switch(integer->size) {
-            case RegisterSize::Size8: {
-                return {
-                    true,
-                    new IntegerConstant {
-                        (uint8_t)integer_value->value
-                    }
-                };
-            } break;
-
-            case RegisterSize::Size16: {
-                return {
-                    true,
-                    new IntegerConstant {
-                        (uint16_t)integer_value->value
-                    }
-                };
-            } break;
-
-            case RegisterSize::Size32: {
-                return {
-                    true,
-                    new IntegerConstant {
-                        (uint32_t)integer_value->value
-                    }
-                };
-            } break;
-
-            case RegisterSize::Size64: {
-                return {
-                    true,
-                    new IntegerConstant {
-                        integer_value->value
-                    }
-                };
-            } break;
-
-            default: {
-                abort();
-            } break;
-        }
-    } else if(type->kind == TypeKind::UndeterminedInteger) {
-        auto integer_value = (IntegerConstant*)value;
-
-        return {
-            true,
-            integer_value
-        };
-    } else {
-        if(!probing) {
-            error(scope, range, "Cannot implicitly convert '%s' to '{integer}'", type_description(type));
-        }
-
-        return { false };
-    }
-}
-
-static Result<PointerConstant*> coerce_constant_to_pointer_type(
-    ConstantScope scope,
-    FileRange range,
-    Type *type,
-    ConstantValue *value,
-    Pointer target_type,
-    bool probing
-) {
-    if(type->kind == TypeKind::UndeterminedInteger) {
-        auto integer_value = (IntegerConstant*)value;
-
-        return {
-            true,
-            new PointerConstant {
-                integer_value->value
-            }
-        };
-    } else if(type->kind == TypeKind::Pointer) {
-        auto pointer = (Pointer*)type;
-
-        if(types_equal(pointer->type, target_type.type)) {
-            auto pointer_value = (PointerConstant*)value;
-
-            return {
-                true,
-                pointer_value
-            };
-        }
-    }
-
-    if(!probing) {
-        error(scope, range, "Cannot implicitly convert '%s' to '%s'", type_description(type), type_description(&target_type));
-    }
-
-    return { false };
-}
-
-static Result<ConstantValue*> coerce_constant_to_type(
-    GlobalInfo info,
-    ConstantScope scope,
-    FileRange range,
-    Type *type,
-    ConstantValue *value,
-    Type *target_type,
-    bool probing
-) {
-    if(target_type->kind == TypeKind::Integer) {
-        auto integer = (Integer*)target_type;
-
-        expect(integer_value, coerce_constant_to_integer_type(scope, range, type, value, *integer, probing));
-
-        return {
-            true,
-            integer_value
-        };
-    } else if(target_type->kind == TypeKind::UndeterminedInteger) {
-        expect(integer_value, coerce_constant_to_undetermined_integer(scope, range, type, value, probing));
-
-        return {
-            true,
-            integer_value
-        };
-    } else if(target_type->kind == TypeKind::FloatType) {
-        auto target_float_type = (FloatType*)target_type;
-
-        if(type->kind == TypeKind::UndeterminedInteger) {
-            auto integer_value = (IntegerConstant*)value;
-
-            return {
-                true,
-                new FloatConstant {
-                    (double)integer_value->value
-                }
-            };
-        } else if(type->kind == TypeKind::FloatType) {
-            auto float_type = (FloatType*)type;
-            if(target_float_type->size == float_type->size) {
-                return {
-                    true,
-                    value
-                };
-            }
-        } else if(type->kind == TypeKind::UndeterminedFloat) {
-            return {
-                true,
-                value
-            };
-        }
-    } else if(target_type->kind == TypeKind::UndeterminedFloat) {
-        if(type->kind == TypeKind::FloatType) {
-            auto float_type = (FloatType*)type;
-            auto float_value = (FloatConstant*)value;
-
-            double value;
-            switch(float_type->size) {
-                case RegisterSize::Size32: {
-                    value = (double)(float)float_value->value;
-                } break;
-
-                case RegisterSize::Size64: {
-                    value = float_value->value;
-                } break;
-
-                default: {
-                    abort();
-                } break;
-            }
-
-            return {
-                true,
-                new FloatConstant {
-                    value
-                }
-            };
-        } else if(type->kind == TypeKind::UndeterminedFloat) {
-            return {
-                true,
-                value
-            };
-        }
-    } else if(target_type->kind == TypeKind::Pointer) {
-        auto target_pointer = (Pointer*)target_type;
-
-        expect(pointer_value, coerce_constant_to_pointer_type(scope, range, type, value, *target_pointer, probing));
-
-        return {
-            true,
-            pointer_value
-        };
-    } else if(target_type->kind == TypeKind::ArrayTypeType) {
-        auto target_array_type = (ArrayTypeType*)target_type;
-
-        if(type->kind == TypeKind::ArrayTypeType) {
-            auto array_type = (ArrayTypeType*)type;
-            if(types_equal(target_array_type->element_type, array_type->element_type)) {
-                return {
-                    true,
-                    value
-                };
-            }
-        } else if(type->kind == TypeKind::UndeterminedStruct) {
-            auto undetermined_struct = (UndeterminedStruct*)type;
-            if(
-                undetermined_struct->members.count == 2 &&
-                strcmp(undetermined_struct->members[0].name, "pointer") == 0 &&
-                strcmp(undetermined_struct->members[1].name, "length") == 0
-            ) {
-                auto undetermined_struct_value = (StructConstant*)value;
-
-                auto pointer_result = coerce_constant_to_pointer_type(
-                    scope,
-                    range,
-                    undetermined_struct->members[0].type,
-                    undetermined_struct_value->members[0],
-                    {
-                        target_array_type->element_type
-                    },
-                    true
-                );
-
-                if(pointer_result.status) {
-                    auto length_result = coerce_constant_to_integer_type(
-                        scope,
-                        range,
-                        undetermined_struct->members[1].type,
-                        undetermined_struct_value->members[1],
-                        {
-                            info.address_integer_size,
-                            false
-                        },
-                        true
-                    );
-
-                    if(length_result.status) {
-                        return {
-                            true,
-                            new ArrayConstant {
-                                pointer_result.value->value,
-                                length_result.value->value,
-                            }
-                        };
-                    }
-                }
-            }
-        }
-    } else if(types_equal(type, target_type)) {
-        return {
-            true,
-            value
-        };
-    }
-
-    if(!probing) {
-        error(scope, range, "Cannot implicitly convert '%s' to '%s'", type_description(type), type_description(target_type));
-    }
-
-    return { false };
-}
-
-static Result<TypedConstantValue> evaluate_constant_index(
-    GlobalInfo info,
-    ConstantScope scope,
-    Type *type,
-    ConstantValue *value,
-    FileRange range,
-    Type *index_type,
-    ConstantValue *index_value,
-    FileRange index_range
-) {
-    expect(index, coerce_constant_to_integer_type(
-        scope,
-        index_range,
-        index_type,
-        index_value,
-        {
-            info.address_integer_size,
-            false
-        },
-        false
-    ));
-
-    if(type->kind == TypeKind::StaticArray) {
-        auto static_array = (StaticArray*)type;
-        if(index->value >= static_array->length) {
-            error(scope, index_range, "Array index %zu out of bounds", index);
-
-            return { false };
-        }
-
-        auto static_array_value = (StaticArrayConstant*)value;
-
-        return {
-            true,
-            {
-                static_array->element_type,
-                static_array_value->elements[index->value]
-            }
-        };
-    } else {
-        error(scope, range, "Cannot index %s", type_description(type));
-
-        return { false };
-    }
-}
-
-static Result<Type*> determine_binary_operation_type(ConstantScope scope, FileRange range, Type *left, Type *right) {
-    if(left->kind == TypeKind::Boolean || right->kind == TypeKind::Boolean) {
-        return {
-            true,
-            left
-        };
-    } else if(left->kind == TypeKind::Pointer) {
-        return {
-            true,
-            left
-        };
-    } else if(right->kind == TypeKind::Pointer) {
-        return {
-            true,
-            right
-        };
-    } else if(left->kind == TypeKind::Integer && right->kind == TypeKind::Integer) {
-        auto left_integer = (Integer*)left;
-        auto right_integer = (Integer*)right;
-
-        RegisterSize largest_size;
-        if(left_integer->size > right_integer->size) {
-            largest_size = left_integer->size;
-        } else {
-            largest_size = right_integer->size;
-        }
-
-        auto is_either_signed = left_integer->is_signed || right_integer->is_signed;
-
-        return {
-            true,
-            new Integer {
-                largest_size,
-                is_either_signed
-            }
-        };
-    } else if(left->kind == TypeKind::FloatType && right->kind == TypeKind::FloatType) {
-        auto left_float = (FloatType*)left;
-        auto right_float = (FloatType*)right;
-
-        RegisterSize largest_size;
-        if(left_float->size > right_float->size) {
-            largest_size = left_float->size;
-        } else {
-            largest_size = right_float->size;
-        }
-
-        return {
-            true,
-            new FloatType {
-                largest_size
-            }
-        };
-    } else if(left->kind == TypeKind::FloatType) {
-        return {
-            true,
-            left
-        };
-    } else if(right->kind == TypeKind::FloatType) {
-        return {
-            true,
-            right
-        };
-    } else if(left->kind == TypeKind::UndeterminedFloat || right->kind == TypeKind::UndeterminedFloat) {
-        return {
-            true,
-            left
-        };
-    } else if(left->kind == TypeKind::Integer) {
-        return {
-            true,
-            left
-        };
-    } else if(right->kind == TypeKind::Integer) {
-        return {
-            true,
-            right
-        };
-    } else if(left->kind == TypeKind::UndeterminedInteger || right->kind == TypeKind::UndeterminedInteger) {
-        return {
-            true,
-            left
-        };
-    } else {
-        error(scope, range, "Mismatched types '%s' and '%s'", type_description(left), type_description(right));
-
-        return { false };
-    }
-}
-
-static Result<TypedConstantValue> evaluate_constant_binary_operation(
-    GlobalInfo info,
-    ConstantScope scope,
-    FileRange range,
-    BinaryOperation::Operator binary_operator,
-    FileRange left_range,
-    Type *left_type,
-    ConstantValue *left_value,
-    FileRange right_range,
-    Type *right_type,
-    ConstantValue *right_value
-) {
-    expect(type, determine_binary_operation_type(scope, range, left_type, right_type));
-
-    expect(coerced_left_value, coerce_constant_to_type(info, scope, left_range, left_type, left_value, type, false));
-
-    expect(coerced_right_value, coerce_constant_to_type(info, scope, right_range, right_type, right_value, type, false));
-
-    if(type->kind == TypeKind::Integer) {
-        auto integer = (Integer*)type;
-
-        auto left = (IntegerConstant*)coerced_left_value;
-        assert(coerced_left_value->kind == ConstantValueKind::IntegerConstant);
-
-        auto right = (IntegerConstant*)coerced_right_value;
-        assert(coerced_right_value->kind == ConstantValueKind::IntegerConstant);
-
-        switch(binary_operator) {
-            case BinaryOperation::Operator::Addition: {
-                return {
-                    true,
-                    {
-                        integer,
-                        new IntegerConstant {
-                            left->value + right->value
-                        }
-                    }
-                };
-            } break;
-
-            case BinaryOperation::Operator::Subtraction: {
-                return {
-                    true,
-                    {
-                        integer,
-                        new IntegerConstant {
-                            left->value - right->value
-                        }
-                    }
-                };
-            } break;
-
-            case BinaryOperation::Operator::Multiplication: {
-                uint64_t result;
-                if(integer->is_signed) {
-                    result = (int64_t)left->value * (int64_t)right->value;
-                } else {
-                    result = left->value * right->value;
-                }
-
-                return {
-                    true,
-                    {
-                        integer,
-                        new IntegerConstant {
-                            result
-                        }
-                    }
-                };
-            } break;
-
-            case BinaryOperation::Operator::Division: {
-                uint64_t result;
-                if(integer->is_signed) {
-                    result = (int64_t)left->value / (int64_t)right->value;
-                } else {
-                    result = left->value / right->value;
-                }
-
-                return {
-                    true,
-                    {
-                        integer,
-                        new IntegerConstant {
-                            result
-                        }
-                    }
-                };
-            } break;
-
-            case BinaryOperation::Operator::Modulo: {
-                uint64_t result;
-                if(integer->is_signed) {
-                    result = (int64_t)left->value % (int64_t)right->value;
-                } else {
-                    result = left->value % right->value;
-                }
-
-                return {
-                    true,
-                    {
-                        integer,
-                        new IntegerConstant {
-                            result
-                        }
-                    }
-                };
-            } break;
-
-            case BinaryOperation::Operator::BitwiseAnd: {
-                return {
-                    true,
-                    {
-                        integer,
-                        new IntegerConstant {
-                            left->value & right->value
-                        }
-                    }
-                };
-            } break;
-
-            case BinaryOperation::Operator::BitwiseOr: {
-                return {
-                    true,
-                    {
-                        integer,
-                        new IntegerConstant {
-                            left->value | right->value
-                        }
-                    }
-                };
-            } break;
-
-            case BinaryOperation::Operator::Equal: {
-                return {
-                    true,
-                    {
-                        &boolean_singleton,
-                        new BooleanConstant {
-                            left->value == right->value
-                        }
-                    }
-                };
-            } break;
-
-            case BinaryOperation::Operator::NotEqual: {
-                return {
-                    true,
-                    {
-                        &boolean_singleton,
-                        new BooleanConstant {
-                            left->value != right->value
-                        }
-                    }
-                };
-            } break;
-
-            case BinaryOperation::Operator::LessThan: {
-                bool result;
-                if(integer->is_signed) {
-                    result = (int64_t)left->value < (int64_t)right->value;
-                } else {
-                    result = left->value < right->value;
-                }
-
-                return {
-                    true,
-                    {
-                        &boolean_singleton,
-                        new BooleanConstant {
-                            result
-                        }
-                    }
-                };
-            } break;
-
-            case BinaryOperation::Operator::GreaterThan: {
-                bool result;
-                if(integer->is_signed) {
-                    result = (int64_t)left->value > (int64_t)right->value;
-                } else {
-                    result = left->value > right->value;
-                }
-
-                return {
-                    true,
-                    {
-                        &boolean_singleton,
-                        new BooleanConstant {
-                            result
-                        }
-                    }
-                };
-            } break;
-
-            default: {
-                error(scope, range, "Cannot perform that operation on integers");
-
-                return { false };
-            } break;
-        }
-    } else if(type->kind == TypeKind::UndeterminedInteger) {
-        auto left = (IntegerConstant*)coerced_left_value;
-        assert(coerced_left_value->kind == ConstantValueKind::IntegerConstant);
-
-        auto right = (IntegerConstant*)coerced_right_value;
-        assert(coerced_right_value->kind == ConstantValueKind::IntegerConstant);
-
-        switch(binary_operator) {
-            case BinaryOperation::Operator::Addition: {
-                return {
-                    true,
-                    {
-                        &undetermined_integer_singleton,
-                        new IntegerConstant {
-                            left->value + right->value
-                        }
-                    }
-                };
-            } break;
-
-            case BinaryOperation::Operator::Subtraction: {
-                return {
-                    true,
-                    {
-                        &undetermined_integer_singleton,
-                        new IntegerConstant {
-                            left->value - right->value
-                        }
-                    }
-                };
-            } break;
-
-            case BinaryOperation::Operator::Multiplication: {
-                return {
-                    true,
-                    {
-                        &undetermined_integer_singleton,
-                        new IntegerConstant {
-                            (uint64_t)((int64_t)left->value * (int64_t)right->value)
-                        }
-                    }
-                };
-            } break;
-
-            case BinaryOperation::Operator::Division: {
-                return {
-                    true,
-                    {
-                        &undetermined_integer_singleton,
-                        new IntegerConstant {
-                            (uint64_t)((int64_t)left->value / (int64_t)right->value)
-                        }
-                    }
-                };
-            } break;
-
-            case BinaryOperation::Operator::Modulo: {
-                return {
-                    true,
-                    {
-                        &undetermined_integer_singleton,
-                        new IntegerConstant {
-                            (uint64_t)((int64_t)left->value % (int64_t)right->value)
-                        }
-                    }
-                };
-            } break;
-
-            case BinaryOperation::Operator::BitwiseAnd: {
-                return {
-                    true,
-                    {
-                        &undetermined_integer_singleton,
-                        new IntegerConstant {
-                            left->value & right->value
-                        }
-                    }
-                };
-            } break;
-
-            case BinaryOperation::Operator::BitwiseOr: {
-                return {
-                    true,
-                    {
-                        &undetermined_integer_singleton,
-                        new IntegerConstant {
-                            left->value | right->value
-                        }
-                    }
-                };
-            } break;
-
-            case BinaryOperation::Operator::Equal: {
-                return {
-                    true,
-                    {
-                        &boolean_singleton,
-                        new BooleanConstant {
-                            left->value == right->value
-                        }
-                    }
-                };
-            } break;
-
-            case BinaryOperation::Operator::NotEqual: {
-                return {
-                    true,
-                    {
-                        &boolean_singleton,
-                        new BooleanConstant {
-                            left->value != right->value
-                        }
-                    }
-                };
-            } break;
-
-            case BinaryOperation::Operator::LessThan: {
-                return {
-                    true,
-                    {
-                        &boolean_singleton,
-                        new BooleanConstant {
-                            (int64_t)left->value < (int64_t)right->value
-                        }
-                    }
-                };
-            } break;
-
-            case BinaryOperation::Operator::GreaterThan: {
-                return {
-                    true,
-                    {
-                        &boolean_singleton,
-                        new BooleanConstant {
-                            (int64_t)left->value > (int64_t)right->value
-                        }
-                    }
-                };
-            } break;
-
-            default: {
-                error(scope, range, "Cannot perform that operation on integers");
-
-                return { false };
-            } break;
-        }
-    } else if(type->kind == TypeKind::Boolean) {
-        auto left = (BooleanConstant*)coerced_left_value;
-        assert(coerced_left_value->kind == ConstantValueKind::BooleanConstant);
-
-        auto right = (BooleanConstant*)coerced_right_value;
-        assert(coerced_right_value->kind == ConstantValueKind::BooleanConstant);
-
-        switch(binary_operator) {
-            case BinaryOperation::Operator::BooleanAnd: {
-                return {
-                    true,
-                    {
-                        &boolean_singleton,
-                        new BooleanConstant {
-                            left->value && right->value
-                        }
-                    }
-                };
-            } break;
-
-            case BinaryOperation::Operator::BooleanOr: {
-                return {
-                    true,
-                    {
-                        &boolean_singleton,
-                        new BooleanConstant {
-                            left->value || right->value
-                        }
-                    }
-                };
-            } break;
-
-            case BinaryOperation::Operator::Equal: {
-                return {
-                    true,
-                    {
-                        &boolean_singleton,
-                        new BooleanConstant {
-                            left->value == right->value
-                        }
-                    }
-                };
-            } break;
-
-            case BinaryOperation::Operator::NotEqual: {
-                return {
-                    true,
-                    {
-                        &boolean_singleton,
-                        new BooleanConstant {
-                            left->value != right->value
-                        }
-                    }
-                };
-            } break;
-
-            default: {
-                error(scope, range, "Cannot perform that operation on booleans");
-
-                return { false };
-            } break;
-        }
-    } else if(type->kind == TypeKind::FloatType || type->kind == TypeKind::UndeterminedFloat) {
-        auto left = (FloatConstant*)coerced_left_value;
-        assert(coerced_left_value->kind == ConstantValueKind::FloatConstant);
-
-        auto right = (FloatConstant*)coerced_right_value;
-        assert(coerced_right_value->kind == ConstantValueKind::FloatConstant);
-
-        switch(binary_operator) {
-            case BinaryOperation::Operator::Addition: {
-                return {
-                    true,
-                    {
-                        type,
-                        new FloatConstant {
-                            left->value + right->value
-                        }
-                    }
-                };
-            } break;
-
-            case BinaryOperation::Operator::Subtraction: {
-                return {
-                    true,
-                    {
-                        type,
-                        new FloatConstant {
-                            left->value - right->value
-                        }
-                    }
-                };
-            } break;
-
-            case BinaryOperation::Operator::Multiplication: {
-                return {
-                    true,
-                    {
-                        type,
-                        new FloatConstant {
-                            left->value * right->value
-                        }
-                    }
-                };
-            } break;
-
-            case BinaryOperation::Operator::Division: {
-                return {
-                    true,
-                    {
-                        type,
-                        new FloatConstant {
-                            left->value / right->value
-                        }
-                    }
-                };
-            } break;
-
-            case BinaryOperation::Operator::Equal: {
-                return {
-                    true,
-                    {
-                        &boolean_singleton,
-                        new BooleanConstant {
-                            left->value == right->value
-                        }
-                    }
-                };
-            } break;
-
-            case BinaryOperation::Operator::NotEqual: {
-                return {
-                    true,
-                    {
-                        &boolean_singleton,
-                        new BooleanConstant {
-                            left->value != right->value
-                        }
-                    }
-                };
-            } break;
-
-            default: {
-                error(scope, range, "Cannot perform that operation on pointers");
-
-                return { false };
-            } break;
-        }
-    } else if(type->kind == TypeKind::Pointer) {
-        auto left = (PointerConstant*)coerced_left_value;
-        assert(coerced_left_value->kind == ConstantValueKind::PointerConstant);
-
-        auto right = (PointerConstant*)coerced_right_value;
-        assert(coerced_right_value->kind == ConstantValueKind::PointerConstant);
-
-        switch(binary_operator) {
-            case BinaryOperation::Operator::Equal: {
-                return {
-                    true,
-                    {
-                        &boolean_singleton,
-                        new BooleanConstant {
-                            left->value == right->value
-                        }
-                    }
-                };
-            } break;
-
-            case BinaryOperation::Operator::NotEqual: {
-                return {
-                    true,
-                    {
-                        &boolean_singleton,
-                        new BooleanConstant {
-                            left->value != right->value
-                        }
-                    }
-                };
-            } break;
-
-            default: {
-                error(scope, range, "Cannot perform that operation on pointers");
-
-                return { false };
-            } break;
-        }
-    } else {
-        abort();
-    }
-}
-
-static Result<ConstantValue*> evaluate_constant_cast(
-    GlobalInfo info,
-    ConstantScope scope,
-    Type *type,
-    ConstantValue *value,
-    FileRange value_range,
-    Type *target_type,
-    FileRange target_range,
-    bool probing
-) {
-    auto coerce_result = coerce_constant_to_type(
-        info,
-        scope,
-        value_range,
-        type,
-        value,
-        target_type,
-        true
-    );
-
-    if(coerce_result.status) {
-        return {
-            true,
-            coerce_result.value
-        };
-    }
-
-    if(target_type->kind == TypeKind::Integer) {
-        auto target_integer = (Integer*)target_type;
-
-        uint64_t result;
-
-        if(type->kind == TypeKind::Integer) {
-            auto integer = (Integer*)type;
-            auto integer_value = (IntegerConstant*)value;
-
-            if(integer->is_signed) {
-                switch(integer->size) {
-                    case RegisterSize::Size8: {
-                        result = (int8_t)integer_value->value;
-                    } break;
-
-                    case RegisterSize::Size16: {
-                        result = (int16_t)integer_value->value;
-                    } break;
-
-                    case RegisterSize::Size32: {
-                        result = (int32_t)integer_value->value;
-                    } break;
-
-                    case RegisterSize::Size64: {
-                        result = integer_value->value;
-                    } break;
-
-                    default: {
-                        abort();
-                    } break;
-                }
-            } else {
-                switch(integer->size) {
-                    case RegisterSize::Size8: {
-                        result = (uint8_t)integer_value->value;
-                    } break;
-
-                    case RegisterSize::Size16: {
-                        result = (uint16_t)integer_value->value;
-                    } break;
-
-                    case RegisterSize::Size32: {
-                        result = (uint32_t)integer_value->value;
-                    } break;
-
-                    case RegisterSize::Size64: {
-                        result = integer_value->value;
-                    } break;
-
-                    default: {
-                        abort();
-                    } break;
-                }
-            }        
-        } else if(type->kind == TypeKind::UndeterminedInteger) {
-            auto integer_value = (IntegerConstant*)value;
-
-            result = integer_value->value;
-        } else if(type->kind == TypeKind::FloatType) {
-            auto float_type = (FloatType*)type;
-            auto float_value = (FloatConstant*)value;
-
-            double from_value;
-            switch(float_type->size) {
-                case RegisterSize::Size32: {
-                    from_value = (double)(float)float_value->value;
-                } break;
-
-                case RegisterSize::Size64: {
-                    from_value = float_value->value;
-                } break;
-
-                default: {
-                    abort();
-                } break;
-            }
-
-            if(target_integer->is_signed) {
-                switch(target_integer->size) {
-                    case RegisterSize::Size8: {
-                        result = (int8_t)from_value;
-                    } break;
-
-                    case RegisterSize::Size16: {
-                        result = (int16_t)from_value;
-                    } break;
-
-                    case RegisterSize::Size32: {
-                        result = (int32_t)from_value;
-                    } break;
-
-                    case RegisterSize::Size64: {
-                        result = (int64_t)from_value;
-                    } break;
-
-                    default: {
-                        abort();
-                    } break;
-                }
-            } else {
-                switch(target_integer->size) {
-                    case RegisterSize::Size8: {
-                        result = (uint8_t)from_value;
-                    } break;
-
-                    case RegisterSize::Size16: {
-                        result = (uint16_t)from_value;
-                    } break;
-
-                    case RegisterSize::Size32: {
-                        result = (uint32_t)from_value;
-                    } break;
-
-                    case RegisterSize::Size64: {
-                        result = (uint64_t)from_value;
-                    } break;
-
-                    default: {
-                        abort();
-                    } break;
-                }
-            }
-        } else if(type->kind == TypeKind::UndeterminedFloat) {
-            auto float_value = (FloatConstant*)value;
-
-            if(target_integer->is_signed) {
-                switch(target_integer->size) {
-                    case RegisterSize::Size8: {
-                        result = (int8_t)float_value->value;
-                    } break;
-
-                    case RegisterSize::Size16: {
-                        result = (int16_t)float_value->value;
-                    } break;
-
-                    case RegisterSize::Size32: {
-                        result = (int32_t)float_value->value;
-                    } break;
-
-                    case RegisterSize::Size64: {
-                        result = (int64_t)float_value->value;
-                    } break;
-
-                    default: {
-                        abort();
-                    } break;
-                }
-            } else {
-                switch(target_integer->size) {
-                    case RegisterSize::Size8: {
-                        result = (uint8_t)float_value->value;
-                    } break;
-
-                    case RegisterSize::Size16: {
-                        result = (uint16_t)float_value->value;
-                    } break;
-
-                    case RegisterSize::Size32: {
-                        result = (uint32_t)float_value->value;
-                    } break;
-
-                    case RegisterSize::Size64: {
-                        result = (uint64_t)float_value->value;
-                    } break;
-
-                    default: {
-                        abort();
-                    } break;
-                }
-            }
-        } else if(type->kind == TypeKind::Pointer) {
-            auto pointer = (Pointer*)type;
-
-            if(target_integer->size == info.address_integer_size && !target_integer->is_signed) {
-                auto pointer_value = (PointerConstant*)value;
-
-                result = pointer_value->value;
-            } else {
-                if(!probing) {
-                    error(scope, value_range, "Cannot cast from '%s' to '%s'", type_description(pointer), type_description(target_integer));
-                }
-
-                return { false };
-            }
-        } else {
-            if(!probing) {
-                error(scope, value_range, "Cannot cast from '%s' to '%s'", type_description(type), type_description(target_integer));
-            }
-
-            return { false };
-        }
-
-        return {
-            true,
-            new IntegerConstant {
-                result
-            }
-        };
-    } else if(target_type->kind == TypeKind::FloatType) {
-        auto target_float_type = (FloatType*)target_type;
-
-        double result;
-        if(type->kind == TypeKind::Integer) {
-            auto integer = (Integer*)type;
-            auto integer_value = (IntegerConstant*)value;
-
-            double from_value;
-            if(integer->is_signed) {
-                switch(integer->size) {
-                    case RegisterSize::Size8: {
-                        from_value = (double)(int8_t)integer_value->value;
-                    } break;
-
-                    case RegisterSize::Size16: {
-                        from_value = (double)(int16_t)integer_value->value;
-                    } break;
-
-                    case RegisterSize::Size32: {
-                        from_value = (double)(int32_t)integer_value->value;
-                    } break;
-
-                    case RegisterSize::Size64: {
-                        from_value = (double)(int64_t)integer_value->value;
-                    } break;
-
-                    default: {
-                        abort();
-                    } break;
-                }
-            } else {
-                switch(integer->size) {
-                    case RegisterSize::Size8: {
-                        from_value = (double)(uint8_t)integer_value->value;
-                    } break;
-
-                    case RegisterSize::Size16: {
-                        from_value = (double)(uint16_t)integer_value->value;
-                    } break;
-
-                    case RegisterSize::Size32: {
-                        from_value = (double)(uint32_t)integer_value->value;
-                    } break;
-
-                    case RegisterSize::Size64: {
-                        from_value = (double)integer_value->value;
-                    } break;
-
-                    default: {
-                        abort();
-                    } break;
-                }
-            }
-
-            switch(target_float_type->size) {
-                case RegisterSize::Size32: {
-                    result = (double)(float)from_value;
-                } break;
-
-                case RegisterSize::Size64: {
-                    result = from_value;
-                } break;
-
-                default: {
-                    abort();
-                } break;
-            }
-        } else if(type->kind == TypeKind::UndeterminedInteger) {
-            auto integer_value = (IntegerConstant*)value;
-
-            switch(target_float_type->size) {
-                case RegisterSize::Size32: {
-                    result = (double)(float)(int64_t)integer_value->value;
-                } break;
-
-                case RegisterSize::Size64: {
-                    result = (double)(int64_t)integer_value->value;
-                } break;
-
-                default: {
-                    abort();
-                } break;
-            }
-        } else if(type->kind == TypeKind::FloatType) {
-            auto float_type = (FloatType*)type;
-            auto float_value = (FloatConstant*)value;
-
-            double from_value;
-            switch(float_type->size) {
-                case RegisterSize::Size32: {
-                    from_value = (double)(float)float_value->value;
-                } break;
-
-                case RegisterSize::Size64: {
-                    from_value = float_value->value;
-                } break;
-
-                default: {
-                    abort();
-                } break;
-            }
-
-            switch(target_float_type->size) {
-                case RegisterSize::Size32: {
-                    result = (double)(float)from_value;
-                } break;
-
-                case RegisterSize::Size64: {
-                    result = from_value;
-                } break;
-
-                default: {
-                    abort();
-                } break;
-            }
-        } else if(type->kind == TypeKind::UndeterminedFloat) {
-            auto float_value = (FloatConstant*)value;
-
-            switch(target_float_type->size) {
-                case RegisterSize::Size32: {
-                    result = (double)(float)float_value->value;
-                } break;
-
-                case RegisterSize::Size64: {
-                    result = float_value->value;
-                } break;
-
-                default: {
-                    abort();
-                } break;
-            }
-        } else {
-            if(!probing) {
-                error(scope, value_range, "Cannot cast from '%s' to '%s'", type_description(type), type_description(target_float_type));
-            }
-
-            return { false };
-        }
-
-        return {
-            true,
-            new FloatConstant {
-                result
-            }
-        };
-    } else if(target_type->kind == TypeKind::Pointer) {
-        auto target_pointer = (Pointer*)target_type;
-
-        uint64_t result;
-
-        if(type->kind == TypeKind::Integer) {
-            auto integer = (Integer*)type;
-            if(integer->size == info.address_integer_size && !integer->is_signed) {
-                auto integer_value = (IntegerConstant*)value;
-
-                result = integer_value->value;
-            } else {
-                if(!probing) {
-                    error(scope, value_range, "Cannot cast from '%s' to '%s'", type_description(integer), type_description(target_pointer));
-                }
-
-                return { false };
-            }
-        } else if(type->kind == TypeKind::Pointer) {
-            auto pointer = (Pointer*)type;
-
-            auto pointer_value = (PointerConstant*)value;
-
-            result = pointer_value->value;
-        } else {
-            if(!probing) {
-                error(scope, value_range, "Cannot cast from '%s' to '%s'", type_description(type), type_description(target_pointer));
-            }
-
-            return { false };
-        }
-
-        return {
-            true,
-            new PointerConstant {
-                result
-            }
-        };
-    } else {
-        if(!probing) {
-            error(scope, value_range, "Cannot cast from '%s' to '%s'", type_description(type), type_description(target_type));
-        }
-
-        return { false };
-    }
-}
 
 struct RegisterRepresentation {
     bool is_in_register;
@@ -1890,1366 +92,6 @@
     }
 }
 
-static Result<Type*> coerce_to_default_type(GlobalInfo info, ConstantScope scope, FileRange range, Type *type) {
-    if(type->kind == TypeKind::UndeterminedInteger) {
-        return {
-            true,
-            new Integer {
-                info.default_integer_size,
-                true
-            }
-        };
-    } else if(type->kind == TypeKind::UndeterminedFloat) {
-        return {
-            true,
-            new FloatType {
-                info.default_integer_size
-            }
-        };
-    } else if(type->kind == TypeKind::UndeterminedStruct) {
-        error(scope, range, "Undetermined struct types cannot exist at runtime");
-
-        return { false };
-    } else {
-        return {
-            true,
-            type
-        };
-    }
-}
-
-static Result<Type*> evaluate_type_expression(GlobalInfo info, ConstantScope scope, GenerationContext *context, Expression *expression);
-
-static Result<TypedConstantValue> resolve_declaration(GlobalInfo info, ConstantScope scope, GenerationContext *context, Statement *declaration);
-
-static_profiled_function(Result<TypedConstantValue>, evaluate_constant_expression, (
-    GlobalInfo info,
-    ConstantScope scope,
-    GenerationContext *context,
-    Expression *expression
-), (
-    info,
-    scope,
-    context,
-    expression
-)) {
-    if(expression->kind == ExpressionKind::NamedReference) {
-        auto named_reference = (NamedReference*)expression;
-
-        for(auto constant_parameter : context->constant_parameters) {
-            if(strcmp(constant_parameter.name, named_reference->name.text) == 0) {
-                return {
-                    true,
-                    {
-                        constant_parameter.type,
-                        constant_parameter.value
-                    }
-                };
-            }
-        }
-
-        auto current_scope = &scope;
-        while(true) {
-            for(auto statement : current_scope->statements) {
-                if(match_declaration(statement, named_reference->name.text)) {
-                    expect(value, resolve_declaration(info, *current_scope, context, statement));
-
-                    return {
-                        true,
-                        value
-                    };
-                } else if(statement->kind == StatementKind::UsingStatement) {
-                    auto using_statement = (UsingStatement*)statement;
-
-                    expect(expression_value, evaluate_constant_expression(info, *current_scope, context, using_statement->module));
-
-                    if(expression_value.type->kind != TypeKind::FileModule) {
-                        error(*current_scope, using_statement->range, "Expected a module, got '%s'", type_description(expression_value.type));
-
-                        return { false };
-                    }
-
-                    auto file_module = (FileModuleConstant*)expression_value.value;
-                    assert(expression_value.value->kind == ConstantValueKind::FileModuleConstant);
-
-                    for(auto statement : file_module->statements) {
-                        if(match_public_declaration(statement, named_reference->name.text)) {
-                            ConstantScope module_scope;
-                            module_scope.statements = file_module->statements;
-                            module_scope.constant_parameters = {};
-                            module_scope.is_top_level = true;
-                            module_scope.file_path = file_module->path;
-
-                            expect(value, resolve_declaration(info, module_scope, context, statement));
-
-                            return {
-                                true,
-                                value
-                            };
-                        }
-                    }
-                }
-            }
-
-            for(auto constant_parameter : current_scope->constant_parameters) {
-                if(strcmp(constant_parameter.name, named_reference->name.text) == 0) {
-                    return {
-                        true,
-                        {
-                            constant_parameter.type,
-                            constant_parameter.value
-                        }
-                    };
-                }
-            }
-
-            if(current_scope->is_top_level) {
-                break;
-            } else {
-                current_scope = current_scope->parent;
-            }
-        }
-
-        for(auto global_constant : info.global_constants) {
-            if(strcmp(named_reference->name.text, global_constant.name) == 0) {
-                return {
-                    true,
-                    {
-                        global_constant.type,
-                        global_constant.value
-                    }
-                };
-            }
-        }
-
-        error(scope, named_reference->name.range, "Cannot find named reference %s", named_reference->name.text);
-
-        return { false };
-    } else if(expression->kind == ExpressionKind::MemberReference) {
-        auto member_reference = (MemberReference*)expression;
-
-        expect(expression_value, evaluate_constant_expression(info, scope, context, member_reference->expression));
-
-        if(expression_value.type->kind == TypeKind::ArrayTypeType) {
-            auto array_type = (ArrayTypeType*)expression_value.type;
-            auto array_value = (ArrayConstant*)expression_value.value;
-            assert(expression_value.value->kind == ConstantValueKind::ArrayConstant);
-
-            if(strcmp(member_reference->name.text, "length") == 0) {
-                return {
-                    true,
-                    new Integer {
-                        info.address_integer_size,
-                        false
-                    },
-                    new IntegerConstant {
-                        array_value->length
-                    }
-                };
-            } else if(strcmp(member_reference->name.text, "pointer") == 0) {
-                return {
-                    true,
-                    new Pointer {
-                        array_type->element_type
-                    },
-                    new PointerConstant {
-                        array_value->pointer
-                    }
-                };
-            } else {
-                error(scope, member_reference->name.range, "No member with name '%s'", member_reference->name.text);
-
-                return { false };
-            }
-        } else if(expression_value.type->kind == TypeKind::StaticArray) {
-            auto static_array = (StaticArray*)expression_value.type;
-            if(strcmp(member_reference->name.text, "length") == 0) {
-                return {
-                    true,
-                    new Integer {
-                        info.address_integer_size,
-                        false
-                    },
-                    new IntegerConstant {
-                        static_array->length
-                    }
-                };
-            } else if(strcmp(member_reference->name.text, "pointer") == 0) {
-                error(scope, member_reference->name.range, "Cannot take pointer to static array in constant context", member_reference->name.text);
-
-                return { false };
-            } else {
-                error(scope, member_reference->name.range, "No member with name '%s'", member_reference->name.text);
-
-                return { false };
-            }
-        } else if(expression_value.type->kind == TypeKind::StructType) {
-            auto struct_type = (StructType*)expression_value.type;
-            auto struct_value = (StructConstant*)expression_value.value;
-            assert(expression_value.value->kind == ConstantValueKind::StructConstant);
-
-            for(size_t i = 0; i < struct_type->members.count; i += 1) {
-                if(strcmp(member_reference->name.text, struct_type->members[i].name) == 0) {
-                    return {
-                        true,
-                        {
-                            struct_type->members[i].type,
-                            struct_value->members[i]
-                        }
-                    };
-                }
-            }
-
-            error(scope, member_reference->name.range, "No member with name '%s'", member_reference->name.text);
-
-            return { false };
-        } else if(expression_value.type->kind == TypeKind::UndeterminedStruct) {
-            auto undetermined_struct = (UndeterminedStruct*)expression_value.type;
-            auto undetermined_struct_value = (StructConstant*)expression_value.value;
-            assert(expression_value.value->kind == ConstantValueKind::StructConstant);
-
-            for(size_t i = 0; i < undetermined_struct->members.count; i += 1) {
-                if(strcmp(member_reference->name.text, undetermined_struct->members[i].name) == 0) {
-                    return {
-                        true,
-                        {
-                            undetermined_struct->members[i].type,
-                            undetermined_struct_value->members[i]
-                        }
-                    };
-                }
-            }
-
-            error(scope, member_reference->name.range, "No member with name '%s'", member_reference->name.text);
-
-            return { false };
-        } else if(expression_value.type->kind == TypeKind::FileModule) {
-            auto file_module_value = (FileModuleConstant*)expression_value.value;
-            assert(expression_value.value->kind == ConstantValueKind::FileModuleConstant);
-
-            for(auto statement : file_module_value->statements) {
-                if(match_public_declaration(statement, member_reference->name.text)) {
-                    ConstantScope module_scope;
-                    module_scope.statements = file_module_value->statements;
-                    module_scope.constant_parameters = {};
-                    module_scope.is_top_level = true;
-                    module_scope.file_path = file_module_value->path;
-
-                    expect(value, resolve_declaration(info, module_scope, context, statement));
-
-                    return {
-                        true,
-                        value
-                    };
-                }
-            }
-
-            error(scope, member_reference->name.range, "No member with name '%s'", member_reference->name.text);
-
-            return { false };
-        } else {
-            error(scope, member_reference->expression->range, "Type '%s' has no members", type_description(expression_value.type));
-
-            return { false };
-        }
-    } else if(expression->kind == ExpressionKind::IndexReference) {
-        auto index_reference = (IndexReference*)expression;
-
-        expect(expression_value, evaluate_constant_expression(info, scope, context, index_reference->expression));
-
-        expect(index, evaluate_constant_expression(info, scope, context, index_reference->index));
-
-        return evaluate_constant_index(
-            info,
-            scope,
-            expression_value.type,
-            expression_value.value,
-            index_reference->expression->range,
-            index.type,
-            index.value,
-            index_reference->index->range
-        );
-    } else if(expression->kind == ExpressionKind::IntegerLiteral) {
-        auto integer_literal = (IntegerLiteral*)expression;
-
-        return {
-            true,
-            {
-                &undetermined_integer_singleton,
-                new IntegerConstant {
-                    integer_literal->value
-                }
-            }
-        };
-    } else if(expression->kind == ExpressionKind::FloatLiteral) {
-        auto float_literal = (FloatLiteral*)expression;
-
-        return {
-            true,
-            {
-                &undetermined_float_singleton,
-                new FloatConstant {
-                    float_literal->value
-                }
-            }
-        };
-    } else if(expression->kind == ExpressionKind::StringLiteral) {
-        auto string_literal = (StringLiteral*)expression;
-
-        auto character_count = string_literal->characters.count;
-
-        auto characters = allocate<ConstantValue*>(character_count);
-
-        for(size_t i = 0; i < character_count; i += 1) {
-            characters[i] = new IntegerConstant {
-                (uint64_t)string_literal->characters[i]
-            };
-        }
-
-        return {
-            true,
-            {
-                new StaticArray {
-                    character_count,
-                    new Integer {
-                        RegisterSize::Size8,
-                        false
-                    }
-                },
-                new StaticArrayConstant {
-                    characters
-                }
-            }
-        };
-    } else if(expression->kind == ExpressionKind::ArrayLiteral) {
-        auto array_literal = (ArrayLiteral*)expression;
-
-        auto element_count = array_literal->elements.count;
-
-        if(element_count == 0) {
-            error(scope, array_literal->range, "Empty array literal");
-
-            return { false };
-        }
-
-        expect(first_element, evaluate_constant_expression(info, scope, context, array_literal->elements[0]));
-
-        expect(determined_element_type, coerce_to_default_type(info, scope, array_literal->elements[0]->range, first_element.type));
-
-        if(!is_runtime_type(determined_element_type)) {
-            error(scope, array_literal->range, "Arrays cannot be of type '%s'", type_description(determined_element_type));
-
-            return { false };
-        }
-
-        auto elements = allocate<ConstantValue*>(element_count);
-        elements[0] = first_element.value;
-
-        for(size_t i = 1; i < element_count; i += 1) {
-            expect(element, evaluate_constant_expression(info, scope, context, array_literal->elements[i]));
-
-            expect(element_value, coerce_constant_to_type(
-                info,
-                scope,
-                array_literal->elements[i]->range,
-                element.type,
-                element.value,
-                determined_element_type,
-                false
-            ));
-
-            elements[i] = element_value;
-        }
-
-        return {
-            true,
-            {
-                new StaticArray {
-                    element_count,
-                    determined_element_type
-                },
-                new StaticArrayConstant {
-                    elements
-                }
-            }
-        };
-    } else if(expression->kind == ExpressionKind::StructLiteral) {
-        auto struct_literal = (StructLiteral*)expression;
-
-        auto member_count = struct_literal->members.count;
-
-        if(member_count == 0) {
-            error(scope, struct_literal->range, "Empty struct literal");
-
-            return { false };
-        }
-
-        auto members = allocate<UndeterminedStruct::Member>(member_count);
-        auto member_values = allocate<ConstantValue*>(member_count);
-
-        for(size_t i = 0; i < member_count; i += 1) {
-            auto member_name = struct_literal->members[i].name;
-
-            for(size_t j = 0; j < member_count; j += 1) {
-                if(j != i && strcmp(member_name.text, struct_literal->members[j].name.text) == 0) {
-                    error(scope, member_name.range, "Duplicate struct member %s", member_name.text);
-
-                    return { false };
-                }
-            }
-
-            expect(member, evaluate_constant_expression(info, scope, context, struct_literal->members[i].value));
-
-            members[i] = {
-                member_name.text,
-                member.type
-            };
-
-            member_values[i] = member.value;
-        }
-
-        return {
-            true,
-            {
-                new UndeterminedStruct {
-                    {
-                        member_count,
-                        members
-                    }
-                },
-                new StructConstant {
-                    member_values
-                }
-            }
-        };
-    } else if(expression->kind == ExpressionKind::FunctionCall) {
-        auto function_call = (FunctionCall*)expression;
-
-        expect(expression_value, evaluate_constant_expression(info, scope, context, function_call->expression));
-
-        if(expression_value.type->kind == TypeKind::FunctionTypeType) {
-            auto function = (FunctionTypeType*)expression_value.type;
-            error(scope, function_call->range, "Function calls not allowed in global context");
-
-            return { false };
-        } else if(expression_value.type->kind == TypeKind::BuiltinFunction) {
-            auto builtin_function_value = (BuiltinFunctionConstant*)expression_value.value;
-            assert(expression_value.value->kind == ConstantValueKind::BuiltinFunctionConstant);
-
-            if(strcmp(builtin_function_value->name, "size_of") == 0) {
-                if(function_call->parameters.count != 1) {
-                    error(scope, function_call->range, "Incorrect parameter count. Expected 1 got %zu", function_call->parameters.count);
-
-                    return { false };
-                }
-
-                expect(parameter_value, evaluate_constant_expression(info, scope, context, function_call->parameters[0]));
-
-                Type *type;
-                if(parameter_value.type->kind == TypeKind::TypeType) {
-                    type = extract_constant_value(TypeConstant, parameter_value.value)->type;
-                } else {
-                    type = parameter_value.type;
-                }
-
-                if(!is_runtime_type(type)) {
-                    error(scope, function_call->parameters[0]->range, "'%s'' has no size", type_description(parameter_value.type));
-
-                    return { false };
-                }
-
-                auto size = get_type_size(info, type);
-
-                return {
-                    true,
-                    {
-                        new Integer {
-                            info.address_integer_size,
-                            false
-                        },
-                        new IntegerConstant {
-                            size
-                        }
-                    }
-                };
-            } else if(strcmp(builtin_function_value->name, "type_of") == 0) {
-                if(function_call->parameters.count != 1) {
-                    error(scope, function_call->range, "Incorrect parameter count. Expected 1 got %zu", function_call->parameters.count);
-
-                    return { false };
-                }
-
-                expect(parameter_value, evaluate_constant_expression(info, scope, context, function_call->parameters[0]));
-
-                return {
-                    true,
-                    {
-                        &type_type_singleton,
-                        new TypeConstant { parameter_value.type }
-                    }
-                };
-            } else if(strcmp(builtin_function_value->name, "memcpy") == 0) {
-                error(scope, function_call->range, "'memcpy' cannot be called in a constant context");
-
-                return { false };
-            } else {
-                abort();
-            }
-        } else if(expression_value.type->kind == TypeKind::TypeType) {
-            auto type = extract_constant_value(TypeConstant, expression_value.value)->type;
-
-            if(type->kind == TypeKind::PolymorphicStruct) {
-                auto polymorphic_struct = (PolymorphicStruct*)type;
-                auto definition = polymorphic_struct->definition;
-
-                auto parameter_count = definition->parameters.count;
-
-                if(function_call->parameters.count != parameter_count) {
-                    error(scope, function_call->range, "Incorrect struct parameter count: expected %zu, got %zu", parameter_count, function_call->parameters.count);
-
-                    return { false };
-                }
-
-                auto parameters = allocate<ConstantParameter>(parameter_count);
-
-                for(size_t i = 0; i < parameter_count; i += 1) {
-                    expect(parameter, evaluate_constant_expression(info, scope, context, function_call->parameters[i]));
-
-                    expect(parameter_value, coerce_constant_to_type(
-                        info,
-                        scope,
-                        function_call->parameters[i]->range,
-                        parameter.type,
-                        parameter.value,
-                        polymorphic_struct->parameter_types[i],
-                        false
-                    ));
-
-                    parameters[i] = {
-                        definition->parameters[i].name.text,
-                        polymorphic_struct->parameter_types[i],
-                        parameter_value
-                    };
-                }
-
-                auto member_count = definition->members.count;
-
-                auto members = allocate<StructType::Member>(member_count);
-
-                for(size_t i = 0; i < member_count; i += 1) {
-                    for(size_t j = 0; j < member_count; j += 1) {
-                        if(j != i && strcmp(definition->members[i].name.text, definition->members[j].name.text) == 0) {
-                            error(polymorphic_struct->parent, definition->members[i].name.range, "Duplicate struct member name %s", definition->members[i].name.text);
-
-                            return { false };
-                        }
-                    }
-
-                    expect(type, evaluate_type_expression(info, polymorphic_struct->parent, context, definition->members[i].type));
-
-                    if(!is_runtime_type(type)) {
-                        error(polymorphic_struct->parent, definition->members[i].type->range, "Struct members cannot be of type '%s'", type_description(type));
-
-                        return { false };
-                    }
-
-                    members[i] = {
-                        definition->members[i].name.text,
-                        type
-                    };
-                }
-
-                return {
-                    true,
-                    {
-                        &type_type_singleton,
-                        new TypeConstant {
-                            new StructType {
-                                definition,
-                                {
-                                    member_count,
-                                    members
-                                }
-                            }
-                        }
-                    }
-                };
-            } else {
-                error(scope, function_call->expression->range, "Type '%s' is not polymorphic", type_description(type));
-
-                return { false };
-            }
-        } else {
-            error(scope, function_call->expression->range, "Cannot call non-function '%s'", type_description(expression_value.type));
-
-            return { false };
-        }
-    } else if(expression->kind == ExpressionKind::BinaryOperation) {
-        auto binary_operation = (BinaryOperation*)expression;
-
-        expect(left, evaluate_constant_expression(info, scope, context, binary_operation->left));
-
-        expect(right, evaluate_constant_expression(info, scope, context, binary_operation->right));
-
-        expect(value, evaluate_constant_binary_operation(
-            info,
-            scope,
-            binary_operation->range,
-            binary_operation->binary_operator,
-            binary_operation->left->range,
-            left.type,
-            left.value,
-            binary_operation->right->range,
-            right.type,
-            right.value
-        ));
-
-        return {
-            true,
-            value
-        };
-    } else if(expression->kind == ExpressionKind::UnaryOperation) {
-        auto unary_operation = (UnaryOperation*)expression;
-
-        expect(expression_value, evaluate_constant_expression(info, scope, context, unary_operation->expression));
-
-        switch(unary_operation->unary_operator) {
-            case UnaryOperation::Operator::Pointer: {
-                if(expression_value.type->kind == TypeKind::TypeType) {
-                    auto type = extract_constant_value(TypeConstant, expression_value.value)->type;
-
-                    if(
-                        !is_runtime_type(type) &&
-                        type->kind != TypeKind::Void &&
-                        type->kind != TypeKind::FunctionTypeType
-                    ) {
-                        error(scope, unary_operation->expression->range, "Cannot create pointers to type '%s'", type_description(type));
-
-                        return { false };
-                    }
-
-                    return {
-                        true,
-                        {
-                            &type_type_singleton,
-                            new TypeConstant {
-                                new Pointer {
-                                    type
-                                }
-                            }
-                        }
-                    };
-                } else {
-                    error(scope, unary_operation->range, "Cannot take pointers at constant time");
-
-                    return { false };
-                }
-            } break;
-
-            case UnaryOperation::Operator::BooleanInvert: {
-                if(expression_value.type->kind == TypeKind::Boolean) {
-                    auto boolean_value = (BooleanConstant*)expression_value.value;
-                    assert(expression_value.value->kind == ConstantValueKind::BooleanConstant);
-
-                    return {
-                        true,
-                        {
-                            &boolean_singleton,
-                            new BooleanConstant {
-                                !boolean_value->value
-                            }
-                        }
-                    };
-                } else {
-                    error(scope, unary_operation->expression->range, "Expected a boolean, got '%s'", type_description(expression_value.type));
-
-                    return { false };
-                }
-            } break;
-
-            case UnaryOperation::Operator::Negation: {
-                if(expression_value.type->kind == TypeKind::Integer || expression_value.type->kind == TypeKind::UndeterminedInteger) {
-                    auto integer_value = (IntegerConstant*)expression_value.value;
-                    assert(expression_value.value->kind == ConstantValueKind::IntegerConstant);
-
-                    return {
-                        true,
-                        {
-                            expression_value.type,
-                            new IntegerConstant {
-                                -integer_value->value
-                            }
-                        }
-                    };
-                } else if(expression_value.type->kind == TypeKind::FloatType || expression_value.type->kind == TypeKind::UndeterminedFloat) {
-                    auto float_value = (FloatConstant*)expression_value.value;
-                    assert(expression_value.value->kind == ConstantValueKind::FloatConstant);
-
-                    return {
-                        true,
-                        {
-                            expression_value.type,
-                            new FloatConstant {
-                                -float_value->value
-                            }
-                        }
-                    };
-                } else {
-                    error(scope, unary_operation->expression->range, "Cannot negate '%s'", type_description(expression_value.type));
-
-                    return { false };
-                }
-            } break;
-
-            default: {
-                abort();
-            } break;
-        }
-    } else if(expression->kind == ExpressionKind::Cast) {
-        auto cast = (Cast*)expression;
-
-        expect(expression_value, evaluate_constant_expression(info, scope, context, cast->expression));
-
-        expect(type, evaluate_type_expression(info, scope, context, cast->type));
-
-        expect(value, evaluate_constant_cast(
-            info,
-            scope,
-            expression_value.type,
-            expression_value.value,
-            cast->expression->range,
-            type,
-            cast->type->range,
-            false
-        ));
-
-        return {
-            true,
-            {
-                type,
-                value
-            }
-        };
-    } else if(expression->kind == ExpressionKind::ArrayType) {
-        auto array_type = (ArrayType*)expression;
-
-        expect(type, evaluate_type_expression(info, scope, context, array_type->expression));
-
-        if(!is_runtime_type(type)) {
-            error(scope, array_type->expression->range, "Cannot have arrays of type '%s'", type_description(type));
-
-            return { false };
-        }
-
-        if(array_type->index != nullptr) {
-            expect(index_value, evaluate_constant_expression(info, scope, context, array_type->index));
-
-            expect(length, coerce_constant_to_integer_type(
-                scope,
-                array_type->index->range,
-                index_value.type,
-                index_value.value,
-                {
-                    info.address_integer_size,
-                    false
-                },
-                false
-            ));
-
-            return {
-                true,
-                {
-                    &type_type_singleton,
-                    new TypeConstant {
-                        new StaticArray {
-                            length->value,
-                            type
-                        }
-                    }
-                }
-            };
-        } else {
-            return {
-                true,
-                {
-                    &type_type_singleton,
-                    new TypeConstant {
-                        new ArrayTypeType {
-                            type
-                        }
-                    }
-                }
-            };
-        }
-    } else if(expression->kind == ExpressionKind::FunctionType) {
-        auto function_type = (FunctionType*)expression;
-
-        auto parameter_count = function_type->parameters.count;
-
-        auto parameters = allocate<Type*>(parameter_count);
-
-        for(size_t i = 0; i < parameter_count; i += 1) {
-            auto parameter = function_type->parameters[i];
-
-            if(parameter.is_polymorphic_determiner) {
-                error(scope, parameter.polymorphic_determiner.range, "Function types cannot be polymorphic");
-
-                return { false };
-            }
-
-            expect(type, evaluate_type_expression(info, scope, context, parameter.type));
-
-            if(!is_runtime_type(type)) {
-                error(scope, parameter.type->range, "Function parameters cannot be of type '%s'", type_description(type));
-
-                return { false };
-            }
-
-            parameters[i] = type;
-        }
-
-        Type *return_type;
-        if(function_type->return_type == nullptr) {
-            return_type = &void_singleton;
-        } else {
-            expect(return_type_value, evaluate_type_expression(info, scope, context, function_type->return_type));
-
-            if(!is_runtime_type(return_type_value)) {
-                error(scope, function_type->return_type->range, "Function returns cannot be of type '%s'", type_description(return_type_value));
-
-                return { false };
-            }
-
-            return_type = return_type_value;
-        }
-
-        return {
-            true,
-            {
-                &type_type_singleton,
-                new TypeConstant {
-                    new FunctionTypeType {
-                        {
-                            parameter_count,
-                            parameters
-                        },
-                        return_type
-                    }
-                }
-            }
-        };
-    } else {
-        abort();
-    }
-}
-
-static Result<Type*> evaluate_type_expression(GlobalInfo info, ConstantScope scope, GenerationContext *context, Expression *expression) {
-    expect(expression_value, evaluate_constant_expression(info, scope, context, expression));
-
-    if(expression_value.type->kind == TypeKind::TypeType) {
-        auto type = extract_constant_value(TypeConstant, expression_value.value)->type;
-
-        return {
-            true,
-            type
-        };
-    } else {
-        error(scope, expression->range, "Expected a type, got %s", type_description(expression_value.type));
-
-        return { false };
-    }
-}
-
-static bool does_runtime_static_exist(GenerationContext context, const char *name) {
-    for(auto runtime_static : context.statics) {
-        if(strcmp(runtime_static->name, name) == 0) {
-            return true;
-        }
-    }
-
-    return false;
-}
-
-static void write_value(GlobalInfo info, uint8_t *data, size_t offset, Type *type, ConstantValue *value);
-
-static Result<uint64_t> load_file(GlobalInfo info, GenerationContext *context, Array<Statement*> statements, const char *file_path) {
-    ConstantScope scope;
-    scope.statements = statements;
-    scope.constant_parameters = {};
-    scope.is_top_level = true;
-    scope.file_path = file_path;
-
-    uint64_t total_parser_time = 0;
-
-    for(auto statement : statements) {
-        if(statement->kind == StatementKind::FunctionDeclaration) {
-            auto function_declaration = (FunctionDeclaration*)statement;
-
-            auto is_polymorphic = false;
-            for(auto parameter : function_declaration->parameters) {
-                if(parameter.is_polymorphic_determiner || parameter.is_constant) {
-                    is_polymorphic = true;
-
-                    break;
-                }
-            }
-
-            if(is_polymorphic) {
-                continue;
-            }
-
-            auto parameter_count = function_declaration->parameters.count;
-
-            auto parameter_types = allocate<Type*>(parameter_count);
-            for(size_t i = 0; i < parameter_count; i += 1) {
-                expect(type, evaluate_type_expression(info, scope, context, function_declaration->parameters[i].type));
-
-                if(!is_runtime_type(type)) {
-                    error(scope, function_declaration->parameters[i].type->range, "Function parameters cannot be of type '%s'", type_description(type));
-
-                    return { false };
-                }
-
-                parameter_types[i] = type;
-            }
-
-            Type *return_type;
-            if(function_declaration->return_type) {
-                expect(return_type_value, evaluate_type_expression(info, scope, context, function_declaration->return_type));
-
-                if(!is_runtime_type(return_type_value)) {
-                    error(scope, function_declaration->return_type->range, "Function parameters cannot be of type '%s'", type_description(return_type_value));
-
-                    return { false };
-                }
-
-                return_type = return_type_value;
-            } else {
-                return_type = &void_singleton;
-            }
-
-            const char *mangled_name;
-            if(function_declaration->is_external || function_declaration->is_no_mangle) {
-                mangled_name = function_declaration->name.text;
-            } else {
-                StringBuffer mangled_name_buffer {};
-
-                string_buffer_append(&mangled_name_buffer, "function_");
-                string_buffer_append(&mangled_name_buffer, context->runtime_functions.count);
-
-                mangled_name = mangled_name_buffer.data;
-            }
-
-            auto runtime_parameters = allocate<RuntimeFunctionParameter>(parameter_count);
-
-            for(size_t i = 0; i < parameter_count; i += 1) {
-                runtime_parameters[i] = {
-                    function_declaration->parameters[i].name,
-                    parameter_types[i],
-                    function_declaration->parameters[i].type->range
-                };
-            }
-
-            append(&context->runtime_functions, {
-                mangled_name,
-                { parameter_count, runtime_parameters },
-                return_type,
-                function_declaration,
-                {},
-                scope
-            });
-        } else if(statement->kind == StatementKind::VariableDeclaration) {
-            auto variable_declaration = (VariableDeclaration*)statement;
-
-            Type *type;
-            ConstantValue *initializer;
-
-            if(variable_declaration->type != nullptr && variable_declaration->initializer != nullptr) {
-                if(variable_declaration->is_external) {
-                    error(scope, variable_declaration->range, "External static variables cannot have an initializer");
-
-                    return { false };
-                }
-
-                expect(type_value, evaluate_type_expression(info, scope, context, variable_declaration->type));
-                
-                if(!is_runtime_type(type_value)) {
-                    error(scope, variable_declaration->type->range, "Cannot create variables of type '%s'", type_description(type_value));
-
-                    return { false };
-                }
-
-                type = type_value;
-
-                expect(initializer_value, evaluate_constant_expression(info, scope, context, variable_declaration->initializer));
-
-                expect(initializer_value_coerced, coerce_constant_to_type(
-                    info,
-                    scope,
-                    variable_declaration->range,
-                    initializer_value.type,
-                    initializer_value.value,
-                    type,
-                    false
-                ));
-
-                initializer = initializer_value_coerced;
-            } else if(variable_declaration->type != nullptr) {
-                expect(type_value, evaluate_type_expression(info, scope, context, variable_declaration->type));
-
-                if(!is_runtime_type(type_value)) {
-                    error(scope, variable_declaration->type->range, "Cannot create variables of type '%s'", type_description(type_value));
-
-                    return { false };
-                }
-
-                type = type_value;
-            } else if(variable_declaration->initializer != nullptr) {
-                if(variable_declaration->is_external) {
-                    error(scope, variable_declaration->range, "External static variables cannot have an initializer");
-
-                    return { false };
-                }
-
-                expect(initializer_value, evaluate_constant_expression(info, scope, context, variable_declaration->initializer));
-
-                expect(actual_type, coerce_to_default_type(info, scope, variable_declaration->initializer->range, initializer_value.type));
-                
-                if(!is_runtime_type(actual_type)) {
-                    error(scope, variable_declaration->initializer->range, "Cannot create variables of type '%s'", type_description(actual_type));
-
-                    return { false };
-                }
-
-                type = actual_type;
-
-                expect(initializer_value_coerced, coerce_constant_to_type(
-                    info,
-                    scope,
-                    variable_declaration->range,
-                    initializer_value.type,
-                    initializer_value.value,
-                    type,
-                    false
-                ));
-
-                initializer = initializer_value_coerced;
-            } else {
-                abort();
-            }
-
-            const char *mangled_name;
-            if(variable_declaration->is_external || variable_declaration->is_no_mangle) {
-                mangled_name = variable_declaration->name.text;
-            } else {
-                StringBuffer buffer {};
-
-                string_buffer_append(&buffer, "variable_");
-                string_buffer_append(&buffer, context->static_variables.count);
-
-                mangled_name = buffer.data;
-            }
-
-            if(does_runtime_static_exist(*context, mangled_name)) {
-                error(scope, variable_declaration->name.range, "Duplicate global name '%s'", mangled_name);
-
-                return { false };
-            }
-
-            append(&context->static_variables, {
-                variable_declaration,
-                mangled_name,
-                type
-            });
-
-            auto size = get_type_size(info, type);
-
-            auto static_variable = new StaticVariable;
-            static_variable->name = mangled_name;
-            static_variable->size = size;
-            static_variable->alignment = get_type_alignment(info, type);
-            static_variable->is_external = variable_declaration->is_external;
-            static_variable->has_initial_data = variable_declaration->initializer != nullptr;
-            if(variable_declaration->initializer != nullptr) {
-                auto initial_data = allocate<uint8_t>(size);
-
-                write_value(info, initial_data, 0, type, initializer);
-
-                static_variable->initial_data = initial_data;
-            }
-
-            append(&context->statics, (RuntimeStatic*)static_variable);
-        } else if(statement->kind == StatementKind::Import) {
-            auto import = (Import*)statement;
-
-            auto source_file_directory = path_get_directory_component(file_path);
-
-            StringBuffer import_file_path {};
-
-            string_buffer_append(&import_file_path, source_file_directory);
-            string_buffer_append(&import_file_path, import->path);
-
-            expect(import_file_path_absolute, path_relative_to_absolute(import_file_path.data));
-
-            auto already_loaded = false;
-            for(auto file : context->loaded_files) {
-                if(strcmp(file.path, import_file_path_absolute) == 0) {
-                    already_loaded = true;
-
-                    break;
-                }
-            }
-
-            if(!already_loaded) {
-                auto parser_start = get_timer_counts();
-
-                expect(tokens, tokenize_source(import_file_path_absolute));
-
-                expect(statements, parse_tokens(import_file_path_absolute, tokens));
-
-                auto parser_end = get_timer_counts();
-
-                total_parser_time += parser_end - parser_start;
-
-                if(info.print_ast) {
-                    printf("%s:\n", import_file_path_absolute);
-
-                    for(auto statement : statements) {
-                        print_statement(statement);
-                        printf("\n");
-                    }
-                }
-
-                append(&context->loaded_files, {
-                    import_file_path_absolute,
-                    statements
-                });
-
-                expect(sub_total_parser_time, load_file(info, context, statements, import_file_path_absolute));
-
-                total_parser_time += sub_total_parser_time;
-            }
-        }
-    }
-
-    return {
-        true,
-        total_parser_time
-    };
-}
-
-static Result<TypedConstantValue> resolve_declaration(GlobalInfo info, ConstantScope scope, GenerationContext *context, Statement *declaration) {
-    if(declaration->kind == StatementKind::FunctionDeclaration) {
-        auto function_declaration = (FunctionDeclaration*)declaration;
-
-        for(auto parameter : function_declaration->parameters) {
-            if(parameter.is_polymorphic_determiner || parameter.is_constant) {
-                return {
-                    true,
-                    {
-                        &polymorphic_function_singleton,
-                        new FunctionConstant {
-                            function_declaration,
-                            scope
-                        }
-                    }
-                };
-            }
-        }
-
-        auto parameter_count = function_declaration->parameters.count;
-
-        auto parameter_types = allocate<Type*>(parameter_count);
-        for(size_t i = 0; i < parameter_count; i += 1) {
-            expect(type, evaluate_type_expression(info, scope, context, function_declaration->parameters[i].type));
-
-            if(!is_runtime_type(type)) {
-                error(scope, function_declaration->parameters[i].type->range, "Function parameters cannot be of type '%s'", type_description(type));
-
-                return { false };
-            }
-
-            parameter_types[i] = type;
-        }
-
-        Type *return_type;
-        if(function_declaration->return_type) {
-            expect(return_type_value, evaluate_type_expression(info, scope, context, function_declaration->return_type));
-
-            if(!is_runtime_type(return_type_value)) {
-                error(scope, function_declaration->return_type->range, "Function parameters cannot be of type '%s'", type_description(return_type_value));
-
-                return { false };
-            }
-
-            return_type = return_type_value;
-        } else {
-            return_type = &void_singleton;
-        }
-
-        return {
-            true,
-            {
-                new FunctionTypeType {
-                    {
-                        parameter_count,
-                        parameter_types
-                    },
-                    return_type
-                },
-                new FunctionConstant {
-                    function_declaration,
-                    scope
-                }
-            }
-        };
-    } else if(declaration->kind == StatementKind::ConstantDefinition) {
-        auto constant_definition = (ConstantDefinition*)declaration;
-
-        expect(value, evaluate_constant_expression(info, scope, context, constant_definition->expression));
-
-        return {
-            true,
-            value
-        };
-    } else if(declaration->kind == StatementKind::StructDefinition) {
-        auto struct_definition = (StructDefinition*)declaration;
-
-        auto parameter_count = struct_definition->parameters.count;
-
-        if(parameter_count == 0) {
-            auto member_count = struct_definition->members.count;
-
-            auto members = allocate<StructType::Member>(member_count);
-
-            for(size_t i = 0; i < member_count; i += 1) {
-                for(size_t j = 0; j < member_count; j += 1) {
-                    if(j != i && strcmp(struct_definition->members[i].name.text, struct_definition->members[j].name.text) == 0) {
-                        error(scope, struct_definition->members[i].name.range, "Duplicate struct member name %s", struct_definition->members[i].name.text);
-
-                        return { false };
-                    }
-                }
-
-                expect(type, evaluate_type_expression(info, scope, context, struct_definition->members[i].type));
-
-                if(!is_runtime_type(type)) {
-                    error(scope, struct_definition->members[i].type->range, "Struct members cannot be of type '%s'", type_description(type));
-
-                    return { false };
-                }
-
-                members[i] = {
-                    struct_definition->members[i].name.text,
-                    type
-                };
-            }
-
-            return {
-                true,
-                {
-                    &type_type_singleton,
-                    new TypeConstant {
-                        new StructType {
-                            struct_definition,
-                            {
-                                member_count,
-                                members
-                            }
-                        }
-                    }
-                }
-            };
-        } else {
-            auto parameter_types = allocate<Type*>(parameter_count);
-
-            for(size_t i = 0; i < parameter_count; i += 1) {
-                expect(type, evaluate_type_expression(info, scope, context, struct_definition->parameters[i].type));
-
-                parameter_types[i] = type;
-            }
-
-            return {
-                true,
-                {
-                    &type_type_singleton,
-                    new TypeConstant {
-                        new PolymorphicStruct {
-                            struct_definition,
-                            parameter_types,
-                            scope
-                        }
-                    }
-                }
-            };
-        }
-    } else if(declaration->kind == StatementKind::Import) {
-        auto import = (Import*)declaration;
-
-        auto current_scope = &scope;
-        while(!current_scope->is_top_level) {
-            current_scope = current_scope->parent;
-        }
-
-        auto source_file_directory = path_get_directory_component(current_scope->file_path);
-
-        StringBuffer import_file_path {};
-
-        string_buffer_append(&import_file_path, source_file_directory);
-        string_buffer_append(&import_file_path, import->path);
-=======
->>>>>>> 7467a3b0
-
-    List<StaticConstant*> static_constants;
-};
-
-struct RegisterRepresentation {
-    bool is_in_register;
-
-    RegisterSize value_size;
-    bool is_float;
-};
-
-static RegisterRepresentation get_type_representation(GlobalInfo info, Type *type) {
-    if(type->kind == TypeKind::Integer) {
-        auto integer = (Integer*)type;
-        return {
-            true,
-            integer->size,
-            false
-        };
-    } else if(type->kind == TypeKind::Boolean) {
-        return {
-            true,
-            info.default_integer_size,
-            false
-        };
-    } else if(type->kind == TypeKind::FloatType) {
-        auto float_type = (FloatType*)type;
-        return {
-            true,
-            float_type->size,
-            true
-        };
-    } else if(type->kind == TypeKind::Pointer) {
-        return {
-            true,
-            info.address_integer_size,
-            false
-        };
-    } else if(
-        type->kind == TypeKind::ArrayTypeType ||
-        type->kind == TypeKind::StaticArray ||
-        type->kind == TypeKind::StructType
-    ) {
-        return {
-            false
-        };
-    } else {
-        abort();
-    }
-}
-
 static void write_value(GlobalInfo info, uint8_t *data, size_t offset, Type *type, ConstantValue *value);
 
 static bool add_new_variable(GenerationContext *context, Identifier name, size_t address_register, Type *type) {
@@ -5575,28 +2417,21 @@
     }
 }
 
-<<<<<<< HEAD
-static_profiled_function(Result<TypedRuntimeValue>, generate_expression, (
-=======
-static Result<DelayedValue<TypedRuntimeValue>> generate_expression(
->>>>>>> 7467a3b0
+static_profiled_function(Result<DelayedValue<TypedRuntimeValue>>, generate_expression, (
     GlobalInfo info,
     List<Job*> *jobs,
     ConstantScope *scope,
     GenerationContext *context,
     List<Instruction*> *instructions,
     Expression *expression
-<<<<<<< HEAD
 ), (
     info,
+    jobs,
     scope,
     context,
     instructions,
     expression
 )) {
-=======
-) {
->>>>>>> 7467a3b0
     if(expression->kind == ExpressionKind::NamedReference) {
         auto named_reference = (NamedReference*)expression;
 
@@ -5624,11 +2459,7 @@
 
             for(auto statement : current_scope.constant_scope->statements) {
                 if(match_declaration(statement, named_reference->name.text)) {
-<<<<<<< HEAD
-                    expect(value, resolve_declaration(info, current_scope.constant_scope, context, statement));
-=======
                     expect_delayed(value, get_simple_resolved_declaration(info, jobs, current_scope.constant_scope, statement));
->>>>>>> 7467a3b0
 
                     return {
                         true,
@@ -5658,17 +2489,7 @@
 
                     for(auto statement : file_module->scope->statements) {
                         if(match_public_declaration(statement, named_reference->name.text)) {
-<<<<<<< HEAD
-                            ConstantScope module_scope;
-                            module_scope.statements = file_module->statements;
-                            module_scope.constant_parameters = {};
-                            module_scope.is_top_level = true;
-                            module_scope.file_path = file_module->path;
-
-                            expect(value, resolve_declaration(info, module_scope, context, statement));
-=======
                             expect_delayed(value, get_simple_resolved_declaration(info, jobs, file_module->scope, statement));
->>>>>>> 7467a3b0
 
                             return {
                                 true,
@@ -5686,24 +2507,6 @@
                             auto variable_declaration = (VariableDeclaration*)statement;
 
                             if(strcmp(variable_declaration->name.text, named_reference->name.text) == 0) {
-<<<<<<< HEAD
-                                for(auto static_variable : context->static_variables) {
-                                    if(static_variable.declaration == variable_declaration) {
-                                        auto address_register = append_reference_static(
-                                            context,
-                                            instructions,
-                                            named_reference->range.first_line,
-                                            static_variable.mangled_name
-                                        );
-
-                                        return {
-                                            true,
-                                            {
-                                                static_variable.type,
-                                                new AddressValue {
-                                                    address_register
-                                                }
-=======
                                 for(auto job : *jobs) {
                                     if(job->kind == JobKind::GenerateStaticVariable) {
                                         auto generate_static_variable = (GenerateStaticVariable*)job;
@@ -5738,7 +2541,6 @@
                                                         generate_static_variable
                                                     }
                                                 };
->>>>>>> 7467a3b0
                                             }
                                         }
                                     }
@@ -5775,11 +2577,7 @@
         while(true) {
             for(auto statement : current_scope->statements) {
                 if(match_declaration(statement, named_reference->name.text)) {
-<<<<<<< HEAD
-                    expect(value, resolve_declaration(info, *current_scope, context, statement));
-=======
                     expect_delayed(value, get_simple_resolved_declaration(info, jobs, current_scope, statement));
->>>>>>> 7467a3b0
 
                     return {
                         true,
@@ -5809,17 +2607,7 @@
 
                     for(auto statement : file_module->scope->statements) {
                         if(match_public_declaration(statement, named_reference->name.text)) {
-<<<<<<< HEAD
-                            ConstantScope module_scope;
-                            module_scope.statements = file_module->statements;
-                            module_scope.constant_parameters = {};
-                            module_scope.is_top_level = true;
-                            module_scope.file_path = file_module->path;
-
-                            expect(value, resolve_declaration(info, module_scope, context, statement));
-=======
                             expect_delayed(value, get_simple_resolved_declaration(info, jobs, file_module->scope, statement));
->>>>>>> 7467a3b0
 
                             return {
                                 true,
@@ -5837,24 +2625,6 @@
                             auto variable_declaration = (VariableDeclaration*)statement;
 
                             if(strcmp(variable_declaration->name.text, named_reference->name.text) == 0) {
-<<<<<<< HEAD
-                                for(auto static_variable : context->static_variables) {
-                                    if(static_variable.declaration == variable_declaration) {
-                                        auto address_register = append_reference_static(
-                                            context,
-                                            instructions,
-                                            named_reference->range.first_line,
-                                            static_variable.mangled_name
-                                        );
-
-                                        return {
-                                            true,
-                                            {
-                                                static_variable.type,
-                                                new AddressValue {
-                                                    address_register
-                                                }
-=======
                                 for(auto job : *jobs) {
                                     if(job->kind == JobKind::GenerateStaticVariable) {
                                         auto generate_static_variable = (GenerateStaticVariable*)job;
@@ -5889,7 +2659,6 @@
                                                         generate_static_variable
                                                     }
                                                 };
->>>>>>> 7467a3b0
                                             }
                                         }
                                     }
@@ -5907,15 +2676,6 @@
                             if(job->kind == JobKind::GenerateStaticVariable) {
                                 auto generate_static_variable = (GenerateStaticVariable*)job;
 
-<<<<<<< HEAD
-                                return {
-                                    true,
-                                    {
-                                        static_variable.type,
-                                        new AddressValue {
-                                            address_register
-                                        }
-=======
                                 if(generate_static_variable->declaration == variable_declaration) {
                                     if(generate_static_variable->done) {
                                         auto address_register = append_reference_static(
@@ -5946,7 +2706,6 @@
                                                 generate_static_variable
                                             }
                                         };
->>>>>>> 7467a3b0
                                     }
                                 }
                             }
@@ -6539,17 +3298,7 @@
 
             for(auto statement : file_module_value->scope->statements) {
                 if(match_public_declaration(statement, member_reference->name.text)) {
-<<<<<<< HEAD
-                    ConstantScope module_scope;
-                    module_scope.statements = file_module_value->statements;
-                    module_scope.constant_parameters = {};
-                    module_scope.is_top_level = true;
-                    module_scope.file_path = file_module_value->path;
-
-                    expect(value, resolve_declaration(info, module_scope, context, statement));
-=======
                     expect_delayed(value, get_simple_resolved_declaration(info, jobs, file_module_value->scope, statement));
->>>>>>> 7467a3b0
 
                     return {
                         true,
@@ -6571,15 +3320,6 @@
                             if(job->kind == JobKind::GenerateStaticVariable) {
                                 auto generate_static_variable = (GenerateStaticVariable*)job;
 
-<<<<<<< HEAD
-                                return {
-                                    true,
-                                    {
-                                        static_variable.type,
-                                        new AddressValue {
-                                            address_register
-                                        }
-=======
                                 if(generate_static_variable->declaration == variable_declaration) {
                                     if(generate_static_variable->done) {
                                         auto address_register = append_reference_static(
@@ -6610,7 +3350,6 @@
                                                 generate_static_variable
                                             }
                                         };
->>>>>>> 7467a3b0
                                     }
                                 }
                             }
@@ -7453,11 +4192,7 @@
                     return { false };
                 }
 
-<<<<<<< HEAD
-                expect(parameter_value, generate_expression(info, scope, context, instructions, function_call->parameters[0]));
-=======
                 expect_delayed(parameter_value, generate_expression(info, jobs, scope, context, instructions, function_call->parameters[0]));
->>>>>>> 7467a3b0
 
                 return {
                     true,
@@ -7791,11 +4526,8 @@
                 resolve_struct_definition->parameters = parameters;
                 resolve_struct_definition->scope = polymorphic_struct->parent;
 
-<<<<<<< HEAD
-=======
                 append(jobs, (Job*)resolve_struct_definition);
 
->>>>>>> 7467a3b0
                 return {
                     true,
                     {
@@ -8588,15 +5320,16 @@
         statement->kind == StatementKind::StructDefinition;
 }
 
-<<<<<<< HEAD
-static_profiled_function(bool, generate_statement, (
+static_profiled_function(Result<DelayedValue<void>>, generate_statement, (
     GlobalInfo info,
-    ConstantScope scope,
+    List<Job*> *jobs,
+    ConstantScope *scope,
     GenerationContext *context,
     List<Instruction*> *instructions,
     Statement *statement
 ), (
     info,
+    jobs,
     scope,
     context,
     instructions,
@@ -8605,23 +5338,6 @@
     if(statement->kind == StatementKind::ExpressionStatement) {
         auto expression_statement = (ExpressionStatement*)statement;
 
-        if(!generate_expression(info, scope, context, instructions, expression_statement->expression).status) {
-            return false;
-        }
-
-        return true;
-=======
-static Result<DelayedValue<void>> generate_statement(
-    GlobalInfo info,
-    List<Job*> *jobs,
-    ConstantScope *scope,
-    GenerationContext *context,
-    List<Instruction*> *instructions,
-    Statement *statement
-) {
-    if(statement->kind == StatementKind::ExpressionStatement) {
-        auto expression_statement = (ExpressionStatement*)statement;
-
         expect_delayed_void_ret(value, generate_expression(info, jobs, scope, context, instructions, expression_statement->expression));
 
         return {
@@ -8630,7 +5346,6 @@
                 true
             }
         };
->>>>>>> 7467a3b0
     } else if(statement->kind == StatementKind::VariableDeclaration) {
         auto variable_declaration = (VariableDeclaration*)statement;
 
@@ -8748,16 +5463,12 @@
             return { false };
         }
 
-<<<<<<< HEAD
-        return true;
-=======
         return {
             true,
             {
                 true
             }
         };
->>>>>>> 7467a3b0
     } else if(statement->kind == StatementKind::Assignment) {
         auto assignment = (Assignment*)statement;
 
@@ -8790,16 +5501,12 @@
             return { false };
         }
 
-<<<<<<< HEAD
-        return true;
-=======
         return {
             true,
             {
                 true
             }
         };
->>>>>>> 7467a3b0
     } else if(statement->kind == StatementKind::BinaryOperationAssignment) {
         auto binary_operation_assignment = (BinaryOperationAssignment*)statement;
 
@@ -8842,16 +5549,12 @@
             return { false };
         }
 
-<<<<<<< HEAD
-        return true;
-=======
         return {
             true,
             {
                 true
             }
         };
->>>>>>> 7467a3b0
     } else if(statement->kind == StatementKind::IfStatement) {
         auto if_statement = (IfStatement*)statement;
 
@@ -8981,16 +5684,12 @@
             end_jumps[i]->destination_instruction = instructions->count;
         }
 
-<<<<<<< HEAD
-        return true;
-=======
         return {
             true,
             {
                 true
             }
         };
->>>>>>> 7467a3b0
     } else if(statement->kind == StatementKind::WhileLoop) {
         auto while_loop = (WhileLoop*)statement;
 
@@ -9066,16 +5765,12 @@
             jump->destination_instruction = instructions->count;
         }
 
-<<<<<<< HEAD
-        return true;
-=======
         return {
             true,
             {
                 true
             }
         };
->>>>>>> 7467a3b0
     } else if(statement->kind == StatementKind::ForLoop) {
         auto for_loop = (ForLoop*)statement;
 
@@ -9290,16 +5985,12 @@
 
         branch->destination_instruction = instructions->count;
 
-<<<<<<< HEAD
-        return true;
-=======
         return {
             true,
             {
                 true
             }
         };
->>>>>>> 7467a3b0
     } else if(statement->kind == StatementKind::ReturnStatement) {
         auto return_statement = (ReturnStatement*)statement;
 
@@ -9354,16 +6045,12 @@
 
         append(instructions, (Instruction*)return_instruction);
 
-<<<<<<< HEAD
-        return true;
-=======
         return {
             true,
             {
                 true
             }
         };
->>>>>>> 7467a3b0
     } else if(statement->kind == StatementKind::BreakStatement) {
         auto break_statement = (BreakStatement*)statement;
 
@@ -9380,22 +6067,18 @@
 
         append(&context->break_jumps, jump);
 
-<<<<<<< HEAD
-        return true;
-=======
         return {
             true,
             {
                 true
             }
         };
->>>>>>> 7467a3b0
     } else {
         abort();
     }
 }
 
-Result<DelayedValue<GeneratorResult>> do_generate_function(
+profiled_function(Result<DelayedValue<GeneratorResult>>, do_generate_function, (
     GlobalInfo info,
     List<Job*> *jobs,
     FunctionDeclaration *declaration,
@@ -9403,7 +6086,15 @@
     ConstantScope *scope,
     ConstantScope *body_scope,
     Array<ConstantScope*> child_scopes
-) {
+), (
+    info,
+    jobs,
+    declaration,
+    parameters,
+    scope,
+    body_scope,
+    child_scopes
+)) {
     GenerationContext context {};
 
     const char *file_path;
@@ -9414,22 +6105,6 @@
             current_scope = scope->parent;
         }
 
-<<<<<<< HEAD
-profiled_function(Result<GeneratorResult>, generate_ir, (
-    const char *main_file_path,
-    Array<Statement*> main_file_statements,
-    RegisterSize address_size,
-    RegisterSize default_size,
-    bool print_ast
-), (
-    main_file_path,
-    main_file_statements,
-    address_size,
-    default_size,
-    print_ast
-)) {
-    auto start_time = get_timer_counts();
-=======
         file_path = current_scope->file_path;
     }
 
@@ -9439,7 +6114,6 @@
         if(declaration->parameters[i].is_polymorphic_determiner) {
             constant_parameter_count += 1;
         }
->>>>>>> 7467a3b0
 
         if(declaration->parameters[i].is_constant) {
             constant_parameter_count += 1;
@@ -9838,15 +6512,6 @@
 
             auto data = allocate<uint8_t>(size);
 
-<<<<<<< HEAD
-    return {
-        true,
-        {
-            to_array(context.statics),
-            to_array(libraries),
-            end_time - start_time - total_parser_time,
-            total_parser_time
-=======
             write_value(info, data, 0, type, initial_value.value);
 
             auto static_variable = new StaticVariable;
@@ -9871,7 +6536,6 @@
             };
         } else {
             abort();
->>>>>>> 7467a3b0
         }
     }
 }