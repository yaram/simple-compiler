--- conflicted
+++ resolved
@@ -38,9 +38,6 @@
     fprintf(file, "  -help  Display this help message then exit\n");
 }
 
-<<<<<<< HEAD
-static_profiled_function(bool, cli_entry, (Array<const char*> arguments), (arguments)) {
-=======
 inline void append_global_type(List<GlobalConstant> *global_constants, const char *name, Type *type) {
     append(global_constants, {
         name,
@@ -65,10 +62,7 @@
     });
 }
 
-bool cli_entry(Array<const char*> arguments) {
-    enter_function_region();
-
->>>>>>> 7467a3b0
+static_profiled_function(bool, cli_entry, (Array<const char*> arguments), (arguments)) {
     auto start_time = get_timer_counts();
 
     const char *source_file_path = nullptr;
