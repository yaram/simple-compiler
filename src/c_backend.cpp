--- conflicted
+++ resolved
@@ -99,7 +99,6 @@
     const char *config,
     const char *output_directory,
     const char *output_name
-<<<<<<< HEAD
 ), (
     statics,
     architecture,
@@ -108,10 +107,6 @@
     output_directory,
     output_name
 )) {
-=======
-) {
-    enter_function_region();
-
     struct NameMapping {
         RuntimeStatic *runtime_static;
 
@@ -175,7 +170,6 @@
 
     assert(name_mappings.count == statics.count);
 
->>>>>>> 7467a3b0
     StringBuffer forward_declaration_source {};
     StringBuffer implementation_source {};
 
